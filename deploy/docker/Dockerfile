--- conflicted
+++ resolved
@@ -8,11 +8,7 @@
 
 RUN dnf -y update && \
     dnf -y install gcc findutils git python3-pip python3-devel sudo redhat-rpm-config \
-<<<<<<< HEAD
-    koji krb5-devel krb5-workstation postgresql-server postgresql-contrib postgresql-devel && \
-=======
     koji postgresql-server postgresql-contrib postgresql-devel openssh-server openssl-devel && \
->>>>>>> 389f81f7
     dnf clean all
 
 RUN su - postgres -c "PGDATA=/var/lib/pgsql/data initdb"
@@ -25,7 +21,6 @@
 RUN git clone -b master https://github.com/transtats/transtats.git .
 ADD conf/sample_keys.json /workspace/transtats/settings/keys.json
 RUN pip3 install -r /workspace/requirements/base.txt
-RUN echo "export KRB5CCNAME=/tmp/ticket" >> ~/.bashrc
 ADD launch.sh /usr/bin/transtats.sh
 
 EXPOSE 8015
