--- conflicted
+++ resolved
@@ -287,7 +287,6 @@
                     self._get_lang_contact(platform, language)
         return language_team_contact
 
-<<<<<<< HEAD
     def create_platform_project(self, project_slug, repo_url, platform_slug):
         """
         Create a Project at Translation Platform
@@ -319,8 +318,6 @@
 
         return api_response
 
-=======
->>>>>>> e1e631b0
     def get_release_streams(self, stream_slug=None, only_active=None,
                             built=None, fields=None):
         """Fetch all products from the db"""
